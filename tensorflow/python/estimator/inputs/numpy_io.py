# Copyright 2017 The TensorFlow Authors. All Rights Reserved.
#
# Licensed under the Apache License, Version 2.0 (the "License");
# you may not use this file except in compliance with the License.
# You may obtain a copy of the License at
#
#     http://www.apache.org/licenses/LICENSE-2.0
#
# Unless required by applicable law or agreed to in writing, software
# distributed under the License is distributed on an "AS IS" BASIS,
# WITHOUT WARRANTIES OR CONDITIONS OF ANY KIND, either express or implied.
# See the License for the specific language governing permissions and
# limitations under the License.
# ==============================================================================
"""Methods to allow dict of numpy arrays."""

from __future__ import absolute_import
from __future__ import division
from __future__ import print_function

import collections
from six import string_types
from tensorflow.python.estimator.inputs.queues import feeding_functions

# Key name to pack the target into dict of `features`. See
# `_get_unique_target_key` for details.
_TARGET_KEY = '__target_key__'


def _get_unique_target_key(features):
  """Returns a key not existed in the input dict `features`.

  Caller of `input_fn` usually provides `features` (dict of numpy arrays) and
  `target`, but the underlying feeding module expects a single dict of numpy
  arrays as input. So, the `target` needs to be packed into the `features`
  temporarily and unpacked after calling the feeding function. Toward this goal,
  this function returns a key not existed in the `features` to pack the
  `target`.
  """
  target_key = _TARGET_KEY
  while target_key in features:
    target_key += '_n'
  return target_key


def numpy_input_fn(x,
                   y=None,
                   batch_size=128,
                   num_epochs=1,
                   shuffle=None,
                   queue_capacity=1000,
                   num_threads=1):
  """Returns input function that would feed dict of numpy arrays into the model.

  This returns a function outputting `features` and `targets` based on the dict
  of numpy arrays. The dict `features` has the same keys as the `x`. The dict
  `targets` has the same keys as the `y` if `y` is a dict.

  Example:

  ```python
  age = np.arange(4) * 1.0
  height = np.arange(32, 36)
  x = {'age': age, 'height': height}
  y = np.arange(-32, -28)

  with tf.Session() as session:
    input_fn = numpy_io.numpy_input_fn(
        x, y, batch_size=2, shuffle=False, num_epochs=1)
  ```

  Args:
    x: dict of numpy array object.
    y: numpy array object or dict of numpy array object. `None` if absent.
    batch_size: Integer, size of batches to return.
    num_epochs: Integer, number of epochs to iterate over data. If `None` will
      run forever.
    shuffle: Boolean, if True shuffles the queue. Avoid shuffle at prediction
      time.
    queue_capacity: Integer, size of queue to accumulate.
    num_threads: Integer, number of threads used for reading and enqueueing. In
      order to have predicted and repeatable order of reading and enqueueing,
      such as in prediction and evaluation mode, `num_threads` should be 1.

  Returns:
    Function, that has signature of ()->(dict of `features`, `targets`)

  Raises:
    ValueError: if the shape of `y` mismatches the shape of values in `x` (i.e.,
      values in `x` have same shape).
    ValueError: if duplicate keys are in both `x` and `y` when `y` is a dict.
    ValueError: if x or y is an empty dict.
    TypeError: `x` is not a dict or `shuffle` is not bool.
  """

  if not isinstance(shuffle, bool):
    raise TypeError('shuffle must be explicitly set as boolean; '
                    'got {}'.format(shuffle))

  def input_fn():
    """Numpy input function."""
    if not isinstance(x, dict):
      raise TypeError('x must be dict; got {}'.format(type(x).__name__))
    if not x:
      raise ValueError('x cannot be empty')

    # Make a shadow copy and also ensure the order of iteration is consistent.
    ordered_dict_data = collections.OrderedDict(
        sorted(x.items(), key=lambda t: t[0]))
    # Deep copy keys which is a view in python 3
    feature_keys = list(ordered_dict_data.keys())

    if y is None:
      target_keys = None
    elif isinstance(y, dict):
      if not y:
        raise ValueError('y cannot be empty dict, use None instead.')

      ordered_dict_y = collections.OrderedDict(
<<<<<<< HEAD
        sorted(y.items(), key=lambda t: t[0]))
      target_keys = list(ordered_dict_y.keys())

      duplicate_keys = set(feature_keys).intersection(set(target_keys))
      if len(duplicate_keys):
=======
          sorted(y.items(), key=lambda t: t[0]))
      target_keys = list(ordered_dict_y.keys())

      duplicate_keys = set(feature_keys).intersection(set(target_keys))
      if duplicate_keys:
>>>>>>> c0b8a077
        raise ValueError('{} duplicate keys are found in both x and y: '
                         '{}'.format(len(duplicate_keys), duplicate_keys))

      ordered_dict_data.update(ordered_dict_y)
    else:
      target_keys = _get_unique_target_key(ordered_dict_data)
      ordered_dict_data[target_keys] = y

    if len(set(v.shape[0] for v in ordered_dict_data.values())) != 1:
<<<<<<< HEAD
      shape_dict_of_x = {k: ordered_dict_data[k].shape
                         for k in feature_keys}
=======
      shape_dict_of_x = {k: ordered_dict_data[k].shape for k in feature_keys}
>>>>>>> c0b8a077

      if target_keys is None:
        shape_of_y = None
      elif isinstance(target_keys, string_types):
        shape_of_y = y.shape
      else:
<<<<<<< HEAD
        shape_of_y = {k: ordered_dict_data[k].shape
                      for k in target_keys}
=======
        shape_of_y = {k: ordered_dict_data[k].shape for k in target_keys}
>>>>>>> c0b8a077

      raise ValueError('Length of tensors in x and y is mismatched. All '
                       'elements in x and y must have the same length.\n'
                       'Shapes in x: {}\n'
                       'Shapes in y: {}\n'.format(shape_dict_of_x, shape_of_y))

    queue = feeding_functions._enqueue_data(  # pylint: disable=protected-access
        ordered_dict_data,
        queue_capacity,
        shuffle=shuffle,
        num_threads=num_threads,
        enqueue_size=batch_size,
        num_epochs=num_epochs)

<<<<<<< HEAD
    batch = (queue.dequeue_many(batch_size) if num_epochs is None
                else queue.dequeue_up_to(batch_size))

    # Remove the first `Tensor` in `batch`, which is the row number.
    if len(batch) > 0:
=======
    batch = (
        queue.dequeue_many(batch_size)
        if num_epochs is None else queue.dequeue_up_to(batch_size))

    # Remove the first `Tensor` in `batch`, which is the row number.
    if batch:
>>>>>>> c0b8a077
      batch.pop(0)

    features = dict(zip(feature_keys, batch[:len(feature_keys)]))
    if target_keys is None:
      # TODO(martinwicke), return consistent result
      return features
    elif isinstance(target_keys, string_types):
      target = batch[-1]
      return features, target
    else:
      target = dict(zip(target_keys, batch[-len(target_keys):]))
      return features, target

  return input_fn<|MERGE_RESOLUTION|>--- conflicted
+++ resolved
@@ -117,19 +117,11 @@
         raise ValueError('y cannot be empty dict, use None instead.')
 
       ordered_dict_y = collections.OrderedDict(
-<<<<<<< HEAD
-        sorted(y.items(), key=lambda t: t[0]))
-      target_keys = list(ordered_dict_y.keys())
-
-      duplicate_keys = set(feature_keys).intersection(set(target_keys))
-      if len(duplicate_keys):
-=======
           sorted(y.items(), key=lambda t: t[0]))
       target_keys = list(ordered_dict_y.keys())
 
       duplicate_keys = set(feature_keys).intersection(set(target_keys))
       if duplicate_keys:
->>>>>>> c0b8a077
         raise ValueError('{} duplicate keys are found in both x and y: '
                          '{}'.format(len(duplicate_keys), duplicate_keys))
 
@@ -139,24 +131,14 @@
       ordered_dict_data[target_keys] = y
 
     if len(set(v.shape[0] for v in ordered_dict_data.values())) != 1:
-<<<<<<< HEAD
-      shape_dict_of_x = {k: ordered_dict_data[k].shape
-                         for k in feature_keys}
-=======
       shape_dict_of_x = {k: ordered_dict_data[k].shape for k in feature_keys}
->>>>>>> c0b8a077
 
       if target_keys is None:
         shape_of_y = None
       elif isinstance(target_keys, string_types):
         shape_of_y = y.shape
       else:
-<<<<<<< HEAD
-        shape_of_y = {k: ordered_dict_data[k].shape
-                      for k in target_keys}
-=======
         shape_of_y = {k: ordered_dict_data[k].shape for k in target_keys}
->>>>>>> c0b8a077
 
       raise ValueError('Length of tensors in x and y is mismatched. All '
                        'elements in x and y must have the same length.\n'
@@ -171,20 +153,12 @@
         enqueue_size=batch_size,
         num_epochs=num_epochs)
 
-<<<<<<< HEAD
-    batch = (queue.dequeue_many(batch_size) if num_epochs is None
-                else queue.dequeue_up_to(batch_size))
-
-    # Remove the first `Tensor` in `batch`, which is the row number.
-    if len(batch) > 0:
-=======
     batch = (
         queue.dequeue_many(batch_size)
         if num_epochs is None else queue.dequeue_up_to(batch_size))
 
     # Remove the first `Tensor` in `batch`, which is the row number.
     if batch:
->>>>>>> c0b8a077
       batch.pop(0)
 
     features = dict(zip(feature_keys, batch[:len(feature_keys)]))
