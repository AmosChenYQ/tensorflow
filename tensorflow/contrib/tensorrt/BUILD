# Description:
#   Wrap NVIDIA TensorRT (http://developer.nvidia.com/tensorrt) with tensorflow
#   and provide TensorRT operators and converter package.
#   APIs are meant to change over time.

package(default_visibility = ["//visibility:public"])

licenses(["notice"])  # Apache 2.0

exports_files(["LICENSE"])

load(
    "//tensorflow:tensorflow.bzl",
    "tf_cc_test",
    "tf_copts",
    "tf_cuda_library",
    "tf_custom_op_library",
    "tf_custom_op_library_additional_deps",
    "tf_gen_op_libs",
    "tf_gen_op_wrapper_py",
)
load("//tensorflow:tensorflow.bzl", "cuda_py_test")
load("//tensorflow:tensorflow.bzl", "cuda_py_tests")
load("//tensorflow:tensorflow.bzl", "tf_cuda_cc_test")
load("//tensorflow:tensorflow.bzl", "tf_custom_op_py_library")
load("//tensorflow:tensorflow.bzl", "tf_py_wrap_cc")
load(
    "@local_config_tensorrt//:build_defs.bzl",
    "if_tensorrt",
)

exports_files(glob([
    "test/testdata/*",
]))

tf_cuda_cc_test(
    name = "tensorrt_test_cc",
    size = "small",
    srcs = ["tensorrt_test.cc"],
    tags = [
        "no_windows",
        "nomac",
    ],
    deps = [
        "//tensorflow/core:gpu_init",
        "//tensorflow/core:lib",
        "//tensorflow/core:stream_executor",
        "//tensorflow/core:test",
        "//tensorflow/core:test_main",
    ] + if_tensorrt([
        "@local_config_cuda//cuda:cuda_headers",
        "@local_config_tensorrt//:nv_infer",
    ]),
)

tf_custom_op_library(
    name = "python/ops/_trt_engine_op.so",
    srcs = [
        "ops/trt_engine_op.cc",
    ],
    deps = [
        ":trt_shape_function",
        "//tensorflow/core:lib_proto_parsing",
    ] + if_tensorrt([
        "@local_config_tensorrt//:nv_infer",
    ]),
)

tf_cuda_library(
    name = "trt_shape_function",
    srcs = ["shape_fn/trt_shfn.cc"],
    hdrs = ["shape_fn/trt_shfn.h"],
    visibility = ["//visibility:public"],
    deps = [
        ":trt_logging",
        ":trt_plugins",
    ] + if_tensorrt([
        "@local_config_tensorrt//:nv_infer",
    ]) + tf_custom_op_library_additional_deps(),
)

cc_library(
    name = "trt_engine_op_kernel",
    srcs = [
        "kernels/trt_engine_op.cc",
    ],
    hdrs = [
        "kernels/trt_engine_op.h",
    ],
    copts = tf_copts(),
    visibility = ["//visibility:public"],
    deps = [
        ":test_utils",
        ":trt_allocator",
        ":trt_conversion",
        ":trt_logging",
        ":trt_plugins",
        ":trt_resources",
        ":utils",
        "//tensorflow/core:gpu_headers_lib",
        "//tensorflow/core:lib_proto_parsing",
        "//tensorflow/core:stream_executor_headers_lib",
        "//tensorflow/core/grappler/costs:graph_properties",
    ] + if_tensorrt([
        "@local_config_tensorrt//:nv_infer",
    ]) + tf_custom_op_library_additional_deps(),
    # TODO(laigd): fix this by merging header file in cc file.
    alwayslink = 1,  # buildozer: disable=alwayslink-with-hdrs
)

tf_gen_op_libs(
    op_lib_names = [
        "trt_engine_op",
    ],
)

tf_cuda_library(
    name = "trt_logging",
    srcs = ["log/trt_logger.cc"],
    hdrs = ["log/trt_logger.h"],
    visibility = ["//visibility:public"],
    deps = [
        "//tensorflow/core:lib_proto_parsing",
    ] + if_tensorrt([
        "@local_config_tensorrt//:nv_infer",
    ]),
)

tf_gen_op_wrapper_py(
    name = "trt_engine_op",
    deps = [
        ":trt_engine_op_op_lib",
        ":trt_logging",
        ":trt_shape_function",
    ],
)

tf_custom_op_py_library(
    name = "trt_engine_op_loader",
    srcs = ["python/ops/trt_engine_op.py"],
    dso = [
        ":python/ops/_trt_engine_op.so",
    ] + if_tensorrt([
        "@local_config_tensorrt//:nv_infer",
    ]),
    kernels = [
        ":trt_engine_op_kernel",
        ":trt_engine_op_op_lib",
        ":trt_shape_function",
    ],
    srcs_version = "PY2AND3",
    deps = [
        "//tensorflow/contrib/util:util_py",
        "//tensorflow/python:framework_for_generated_wrappers",
        "//tensorflow/python:resources",
    ],
)

py_library(
    name = "init_py",
    srcs = [
        "__init__.py",
        "python/__init__.py",
    ],
    srcs_version = "PY2AND3",
    deps = [
        ":tf_trt_integration_test_base",
        ":trt_convert_py",
        ":trt_ops_py",
        "//tensorflow/python:errors",
    ],
)

py_library(
    name = "trt_ops_py",
    srcs_version = "PY2AND3",
    deps = [
        ":trt_engine_op",
        ":trt_engine_op_loader",
    ],
)

py_library(
    name = "trt_convert_py",
    srcs = ["python/trt_convert.py"],
    srcs_version = "PY2AND3",
    deps = [
        ":wrap_conversion",
        "//tensorflow/python:graph_util",
        "//tensorflow/python:session",
        "//tensorflow/python:tf_optimizer",
        "//tensorflow/python/saved_model:builder",
        "//tensorflow/python/saved_model:loader",
        "//tensorflow/python/saved_model:tag_constants",
    ],
)

# TODO(aaroey): this wrapper has been causing troubles of double linking, so
# either get rid of it, or split to make it contain minimum dependencies.
tf_py_wrap_cc(
    name = "wrap_conversion",
    srcs = ["trt_conversion.i"],
    copts = tf_copts(),
    swig_includes = [
        "//tensorflow/python:platform/base.i",
    ],
    deps = [
        ":test_utils",
        ":trt_conversion",
        ":trt_engine_op_kernel",
        "//third_party/python_runtime:headers",
    ],
)

tf_cuda_library(
    name = "trt_resources",
    srcs = [
        "resources/trt_int8_calibrator.cc",
        "resources/trt_resource_manager.cc",
    ],
    hdrs = [
        "resources/trt_int8_calibrator.h",
        "resources/trt_resource_manager.h",
        "resources/trt_resources.h",
    ],
    deps = [
        ":trt_allocator",
        ":trt_logging",
        ":utils",
        "//tensorflow/core:framework_headers_lib",
        "//tensorflow/core:framework_lite",
        "//tensorflow/core:lib_proto_parsing",
    ] + if_tensorrt([
        "@local_config_tensorrt//:nv_infer",
    ]),
)

tf_cuda_library(
    name = "trt_allocator",
    srcs = ["resources/trt_allocator.cc"],
    hdrs = ["resources/trt_allocator.h"],
    deps = [
        "//tensorflow/core:framework_headers_lib",
        "//tensorflow/core:framework_lite",
        "//tensorflow/core:lib_proto_parsing",
    ] + if_tensorrt([
        "@local_config_tensorrt//:nv_infer",
    ]),
)

tf_cc_test(
    name = "trt_allocator_test",
    size = "small",
    srcs = ["resources/trt_allocator_test.cc"],
    tags = [
        "no_windows",
        "nomac",
    ],
    deps = [
        ":trt_allocator",
        "//tensorflow/core:test",
        "//tensorflow/core:test_main",
    ],
)

# Library for the node-level conversion portion of TensorRT operation creation
tf_cuda_library(
    name = "trt_conversion",
    srcs = [
        "convert/convert_graph.cc",
        "convert/convert_nodes.cc",
        "convert/trt_optimization_pass.cc",
    ],
    hdrs = [
        "convert/convert_graph.h",
        "convert/convert_nodes.h",
        "convert/trt_optimization_pass.h",
    ],
    deps = [
        ":segment",
        ":test_utils",
        ":trt_allocator",
        ":trt_plugins",
        ":trt_logging",
        ":trt_resources",
        ":utils",
        "//tensorflow/core/grappler/clusters:cluster",
        "//tensorflow/core/grappler/optimizers:custom_graph_optimizer",
        "//tensorflow/core/grappler/optimizers:custom_graph_optimizer_registry",
        "//tensorflow/core/grappler:grappler_item",
        "//tensorflow/core/grappler:utils",
        "//tensorflow/core:framework",
        "//tensorflow/core:framework_lite",
        "//tensorflow/core:gpu_runtime",
        "//tensorflow/core:graph",
        "//tensorflow/core:lib",
        "//tensorflow/core:lib_internal",
        "//tensorflow/core:protos_all_cc",
        "//tensorflow/core/grappler:devices",
        "//tensorflow/core/grappler/clusters:virtual_cluster",
        "//tensorflow/core/grappler/costs:graph_properties",
        "//tensorflow/core/grappler/optimizers:meta_optimizer",
    ] + if_tensorrt([
        "@local_config_tensorrt//:nv_infer",
    ]) + tf_custom_op_library_additional_deps(),
)

tf_cuda_cc_test(
    name = "convert_graph_test",
    size = "medium",
    srcs = ["convert/convert_graph_test.cc"],
    tags = [
        "no_cuda_on_cpu_tap",
        "no_windows",
        "nomac",
    ],
    deps = [
        ":trt_conversion",
        "@com_google_googletest//:gtest",
        "//tensorflow/cc:cc_ops",
        "//tensorflow/cc:scope",
        "//tensorflow/core/grappler:grappler_item",
        "//tensorflow/core/grappler/clusters:cluster",
        "//tensorflow/core:core_cpu",
        "//tensorflow/core:core_cpu_base",
        "//tensorflow/core:direct_session",
        "//tensorflow/core:framework",
        "//tensorflow/core:lib",
        "//tensorflow/core:protos_all_cc",
        "//tensorflow/core:test",
        "//tensorflow/core:test_main",
        "//tensorflow/core:testlib",
    ] + if_tensorrt([
        "@local_config_tensorrt//:nv_infer",
    ]),
)

tf_cuda_cc_test(
    name = "convert_nodes_test",
    size = "medium",
    srcs = ["convert/convert_nodes_test.cc"],
    tags = [
        "no_cuda_on_cpu_tap",
        "no_windows",
        "nomac",
    ],
    deps = [
        ":trt_logging",
        ":trt_conversion",
        ":trt_plugins",
        "@com_google_googletest//:gtest",
        "//tensorflow/cc:cc_ops",
        "//tensorflow/cc:ops",
        "//tensorflow/cc:scope",
        "//tensorflow/core/grappler/costs:graph_properties",
        "//tensorflow/core:core_cpu",
        "//tensorflow/core:core_cpu_base",
        "//tensorflow/core:framework",
        "//tensorflow/core:lib",
        "//tensorflow/core:protos_all_cc",
        "//tensorflow/core:test",
        "//tensorflow/core:test_main",
        "//tensorflow/core:testlib",
    ] + if_tensorrt([
        "@local_config_cuda//cuda:cuda_headers",
        "@local_config_tensorrt//:nv_infer",
    ]),
)

# Library for the segmenting portion of TensorRT operation creation
cc_library(
    name = "segment",
    srcs = ["segment/segment.cc"],
    hdrs = [
        "segment/segment.h",
        "segment/union_find.h",
    ],
    deps = [
        "//tensorflow/core:graph",
        "//tensorflow/core:lib_proto_parsing",
        "//tensorflow/core:protos_all_cc",
        "@protobuf_archive//:protobuf_headers",
    ],
)

tf_cc_test(
    name = "segment_test",
    size = "small",
    srcs = ["segment/segment_test.cc"],
    tags = [
        "no_windows",
        "nomac",
    ],
    deps = [
        ":segment",
        "//tensorflow/cc:cc_ops",
        "//tensorflow/cc:scope",
        "//tensorflow/core:core_cpu",
        "//tensorflow/core:lib",
        "//tensorflow/core:ops",
        "//tensorflow/core:protos_all_cc",
        "//tensorflow/core:test",
        "//tensorflow/core:test_main",
        "//tensorflow/core:testlib",
    ],
)

# Library for the plugin factory
tf_cuda_library(
    name = "trt_plugins",
    srcs = [
        "plugin/trt_plugin.cc",
        "plugin/trt_plugin_factory.cc",
        "plugin/trt_plugin_utils.cc",
    ],
    hdrs = [
        "plugin/trt_plugin.h",
        "plugin/trt_plugin_factory.h",
        "plugin/trt_plugin_utils.h",
    ],
    deps = [
        "//tensorflow/core:framework_lite",
        "//tensorflow/core:lib_proto_parsing",
    ] + if_tensorrt([
        "@local_config_tensorrt//:nv_infer",
    ]),
)

tf_cuda_cc_test(
    name = "trt_plugin_factory_test",
    size = "small",
    srcs = ["plugin/trt_plugin_factory_test.cc"],
    tags = [
        "no_cuda_on_cpu_tap",
        "no_windows",
        "nomac",
    ],
    deps = [
        ":trt_plugins",
        "//tensorflow/core:lib",
        "//tensorflow/core:test",
        "//tensorflow/core:test_main",
    ] + if_tensorrt([
        "@local_config_cuda//cuda:cuda_headers",
        "@local_config_tensorrt//:nv_infer",
    ]),
)

py_library(
    name = "tf_trt_integration_test_base",
    srcs = ["test/tf_trt_integration_test_base.py"],
    deps = [
        ":trt_convert_py",
        ":trt_ops_py",
        "//tensorflow/python:client_testlib",
        "//tensorflow/python:framework_test_lib",
    ],
)

cuda_py_test(
    name = "trt_convert_test",
    srcs = ["python/trt_convert_test.py"],
    additional_deps = [
        ":trt_convert_py",
        ":trt_ops_py",
        "//tensorflow/python:client_testlib",
        "//tensorflow/python:framework_test_lib",
        "//tensorflow/python:graph_util",
        "//tensorflow/python/saved_model:builder",
        "//tensorflow/python/saved_model:loader",
        "//tensorflow/python/saved_model:signature_constants",
        "//tensorflow/python/saved_model:signature_def_utils",
        "//tensorflow/python/saved_model:tag_constants",
        "//tensorflow/python/saved_model:utils",
        "//tensorflow/python/tools:freeze_graph_lib",
        "//tensorflow/python/tools:saved_model_utils",
    ],
    tags = [
        "no_cuda_on_cpu_tap",
        "no_windows",
        "nomac",
    ],
)

cuda_py_tests(
    name = "tf_trt_integration_test",
    srcs = [
        "test/base_test.py",
        "test/batch_matmul_test.py",
        "test/biasadd_matmul_test.py",
        "test/binary_tensor_weight_broadcast_test.py",
        "test/concatenation_test.py",
        "test/const_broadcast_test.py",
        "test/conv2d_test.py",
        "test/identity_output_test.py",
        "test/int32_test.py",
        "test/manual_test.py",
        "test/memory_alignment_test.py",
        "test/multi_connection_neighbor_engine_test.py",
        "test/neighboring_engine_test.py",
        "test/quantization_test.py",
        "test/rank_two_test.py",
        "test/reshape_transpose_test.py",
<<<<<<< HEAD
        "test/topk_test.py",
=======
        "test/unary_test.py",
>>>>>>> 80b129e2
        "test/vgg_block_nchw_test.py",
        "test/vgg_block_test.py",
    ],
    additional_deps = [
        ":tf_trt_integration_test_base",
        "//tensorflow/python:client_testlib",
        "//tensorflow/python:framework_test_lib",
    ],
    tags = [
        "no_cuda_on_cpu_tap",
        "no_windows",
        "nomac",
    ],
)

cuda_py_test(
    name = "quantization_mnist_test",
    srcs = ["test/quantization_mnist_test.py"],
    additional_deps = [
        ":tf_trt_integration_test_base",
        "//tensorflow/python:client_testlib",
        "//tensorflow/python:framework_test_lib",
        "//tensorflow/python/keras:keras",
        "//tensorflow/python/estimator:estimator",
    ],
    data = [
        "test/testdata/checkpoint",
        "test/testdata/model.ckpt-46900.data-00000-of-00001",
        "test/testdata/model.ckpt-46900.index",
    ],
    tags = [
        "no_cuda_on_cpu_tap",
        "no_pip",
        "no_tap",  # It is not able to download the mnist data.
        "no_windows",
        "nomac",
    ],
)

cc_library(
    name = "utils",
    srcs = ["convert/utils.cc"],
    hdrs = ["convert/utils.h"],
    copts = tf_copts(),
    deps = [
        "//tensorflow/core:lib",
    ],
)

cc_library(
    name = "test_utils",
    srcs = ["test/utils.cc"],
    hdrs = ["test/utils.h"],
    deps = [
        "//tensorflow/core:lib",
        "@com_googlesource_code_re2//:re2",
    ],
)<|MERGE_RESOLUTION|>--- conflicted
+++ resolved
@@ -501,11 +501,8 @@
         "test/quantization_test.py",
         "test/rank_two_test.py",
         "test/reshape_transpose_test.py",
-<<<<<<< HEAD
         "test/topk_test.py",
-=======
         "test/unary_test.py",
->>>>>>> 80b129e2
         "test/vgg_block_nchw_test.py",
         "test/vgg_block_test.py",
     ],
